--- conflicted
+++ resolved
@@ -54,18 +54,12 @@
 # Training Parameters
 sample_rate: 16000
 number_of_epochs: 20
-<<<<<<< HEAD
-batch_size: 8
-lr_start: 0.005 #0.001
-lr_final: 0.001 #0.0001
-=======
  # Note to baobao: this will be set later 
 batch_size: nil
 lr_start: nil
 lr_final: nil
 
 # TODO change number of classes
->>>>>>> 0c88523b
 n_classes: 2
 emb_dim: nil  # Note to baobao: this is set by wandb sweep
 dataloader_options:
@@ -73,12 +67,8 @@
     num_workers: 0
     shuffle: True
 final_dropout: 0.2
-<<<<<<< HEAD
-dropout: 0.1
-=======
 dropout: 0.2
 
->>>>>>> 0c88523b
 
 # Added noise and reverb come from OpenRIR dataset, automatically
 # downloaded and prepared with this Environmental Corruption class.
